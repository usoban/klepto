package mysql

import (
	"context"
	"database/sql"
	"fmt"
	"strings"
<<<<<<< HEAD
=======
	"sync/atomic"
	"time"
>>>>>>> 9074a3ea

	sq "github.com/Masterminds/squirrel"
	"github.com/hellofresh/klepto/pkg/database"
	"github.com/hellofresh/klepto/pkg/dumper"
	"github.com/hellofresh/klepto/pkg/dumper/generic"
	"github.com/hellofresh/klepto/pkg/reader"
	"github.com/pkg/errors"
	log "github.com/sirupsen/logrus"
)

// myDumper dumps a database into a mysql db
type myDumper struct {
	conn   *sql.DB
	reader reader.Reader
}

func NewDumper(conn *sql.DB, rdr reader.Reader) dumper.Dumper {
	return generic.NewSqlDumper(
		rdr,
		&myDumper{
			conn:   conn,
			reader: rdr,
		},
	)
}

func (p *myDumper) DumpStructure(sql string) error {
	if _, err := p.conn.Exec(sql); err != nil {
		return err
	}

	return nil
}

func (p *myDumper) DumpTable(tableName string, rowChan <-chan *database.Table) error {
	ctx, cancel := context.WithTimeout(context.TODO(), time.Second*20)
	defer cancel()

	txn, err := p.conn.BeginTx(ctx, nil)
	if err != nil {
		return errors.Wrap(err, "failed to open transaction")
	}

	insertedRows, err := p.insertIntoTable(ctx, txn, tableName, rowChan)
	if err != nil {
		return errors.Wrap(err, "failed to insert rows")
	}

	log.WithField("inserted", insertedRows).Debug("inserted rows")

	if err := txn.Commit(); err != nil {
		return errors.Wrap(err, "failed to commit transaction")
	}

	return nil
}

func (p *myDumper) Close() error {
	return p.conn.Close()
}

<<<<<<< HEAD
func (p *myDumper) insertIntoTable(txn *sql.Tx, tableName string, rowChan <-chan *database.Table) (int64, error) {
	var inserted int64

	log.Debug("executing set foreign_key_checks for load data")
	if _, err := txn.Exec("SET foreign_key_checks = 0;"); err != nil {
		log.WithError(err).Error("Could not set foreign_key_checks for query")
		return 0, err
	}

	for {
		table, more := <-rowChan
		if !more {
			break
		}
=======
func (p *myDumper) insertIntoTable(ctx context.Context, txn *sql.Tx, tableName string, rowChan <-chan *database.Table) (int64, error) {
	columns, err := p.reader.GetColumns(tableName)
	if err != nil {
		return 0, err
	}

	columnsQuoted := make([]string, len(columns))
	for i, column := range columns {
		columnsQuoted[i] = p.quoteIdentifier(column)
	}
	query := fmt.Sprintf(
		"LOAD DATA LOCAL INFILE 'Reader::%s' INTO TABLE %s FIELDS TERMINATED BY ',' ENCLOSED BY '\"' ESCAPED BY '\"' (%s)",
		tableName,
		p.quoteIdentifier(tableName),
		strings.Join(columnsQuoted, ","),
	)

	logger := log.WithFields(log.Fields{
		"table":   tableName,
		"columns": columns,
	})
	logger.Debug("Preparing copy in")

	// Write all rows as csv to the pipe
	rowReader, rowWriter := io.Pipe()
	mysql.RegisterReaderHandler(tableName, func() io.Reader { return rowReader })
	defer mysql.DeregisterReaderHandler(tableName)

	logger.Debug("reader handler registered")

	var inserted int64

	go func(writer *io.PipeWriter, rowChan <-chan *database.Table) {
		defer writer.Close()

		w := csv.NewWriter(writer)
		defer w.Flush()

		for {
			table, ok := <-rowChan
			if !ok {
				logger.Debug("rowChan was closed")
				break
			}

			columnsForTable, _ := p.reader.GetColumns(table.Name)

			// Put the data in the correct order and format
			rowValues := make([]string, len(columnsForTable))
			for i, col := range columnsForTable {
				rowValues[i], err = database.ToSQLStringValue(table.Row[col])
				if err != nil {
					logger.WithError(err).Error("could not assert type for row value")
				}
			}

			log.WithField("table_name", tableName).Debug("inserting row record")
			if err := w.Write(rowValues); err != nil {
				logger.WithError(err).Error("error writing record to mysql")
			} else {
				log.WithField("table_name", tableName).Debug("row record inserted")
				atomic.AddInt64(&inserted, 1)
			}
		}
	}(rowWriter, rowChan)

	logger.Debug("executing set foreign_key_checks for load data")
	if _, err := txn.ExecContext(ctx, "SET foreign_key_checks = 0;"); err != nil {
		logger.WithError(err).Error("Could not set foreign_key_checks for query")
		return 0, err
	}

	logger.Debug("executing query reader for load data")
	if _, err := txn.ExecContext(ctx, query); err != nil {
		logger.WithError(err).Error("Could not insert data")
		return 0, err
	}
>>>>>>> 9074a3ea

		insert := sq.Insert(table.Name).SetMap(p.toSQLColumnMap(table.Row))
		_, err := insert.RunWith(txn).Exec()
		if err != nil {
			log.WithError(err).WithField("table", tableName).Error("Could not insert record")
		}

		inserted++
	}

	return inserted, nil
}

func (p *myDumper) toSQLColumnMap(row database.Row) map[string]interface{} {
	sqlColumnMap := make(map[string]interface{})

	for column, value := range row {
		stringValue, err := database.ToSQLStringValue(value)
		if err != nil {
			log.WithError(err).Error("could not assert type for row value")
		}
		sqlColumnMap[column] = stringValue
	}

	return sqlColumnMap
}

func (p *myDumper) quoteIdentifier(name string) string {
	return fmt.Sprintf("`%s`", strings.Replace(name, "`", "``", -1))
}<|MERGE_RESOLUTION|>--- conflicted
+++ resolved
@@ -5,11 +5,7 @@
 	"database/sql"
 	"fmt"
 	"strings"
-<<<<<<< HEAD
-=======
-	"sync/atomic"
 	"time"
->>>>>>> 9074a3ea
 
 	sq "github.com/Masterminds/squirrel"
 	"github.com/hellofresh/klepto/pkg/database"
@@ -53,7 +49,7 @@
 		return errors.Wrap(err, "failed to open transaction")
 	}
 
-	insertedRows, err := p.insertIntoTable(ctx, txn, tableName, rowChan)
+	insertedRows, err := p.insertIntoTable(txn, tableName, rowChan)
 	if err != nil {
 		return errors.Wrap(err, "failed to insert rows")
 	}
@@ -71,7 +67,6 @@
 	return p.conn.Close()
 }
 
-<<<<<<< HEAD
 func (p *myDumper) insertIntoTable(txn *sql.Tx, tableName string, rowChan <-chan *database.Table) (int64, error) {
 	var inserted int64
 
@@ -86,85 +81,6 @@
 		if !more {
 			break
 		}
-=======
-func (p *myDumper) insertIntoTable(ctx context.Context, txn *sql.Tx, tableName string, rowChan <-chan *database.Table) (int64, error) {
-	columns, err := p.reader.GetColumns(tableName)
-	if err != nil {
-		return 0, err
-	}
-
-	columnsQuoted := make([]string, len(columns))
-	for i, column := range columns {
-		columnsQuoted[i] = p.quoteIdentifier(column)
-	}
-	query := fmt.Sprintf(
-		"LOAD DATA LOCAL INFILE 'Reader::%s' INTO TABLE %s FIELDS TERMINATED BY ',' ENCLOSED BY '\"' ESCAPED BY '\"' (%s)",
-		tableName,
-		p.quoteIdentifier(tableName),
-		strings.Join(columnsQuoted, ","),
-	)
-
-	logger := log.WithFields(log.Fields{
-		"table":   tableName,
-		"columns": columns,
-	})
-	logger.Debug("Preparing copy in")
-
-	// Write all rows as csv to the pipe
-	rowReader, rowWriter := io.Pipe()
-	mysql.RegisterReaderHandler(tableName, func() io.Reader { return rowReader })
-	defer mysql.DeregisterReaderHandler(tableName)
-
-	logger.Debug("reader handler registered")
-
-	var inserted int64
-
-	go func(writer *io.PipeWriter, rowChan <-chan *database.Table) {
-		defer writer.Close()
-
-		w := csv.NewWriter(writer)
-		defer w.Flush()
-
-		for {
-			table, ok := <-rowChan
-			if !ok {
-				logger.Debug("rowChan was closed")
-				break
-			}
-
-			columnsForTable, _ := p.reader.GetColumns(table.Name)
-
-			// Put the data in the correct order and format
-			rowValues := make([]string, len(columnsForTable))
-			for i, col := range columnsForTable {
-				rowValues[i], err = database.ToSQLStringValue(table.Row[col])
-				if err != nil {
-					logger.WithError(err).Error("could not assert type for row value")
-				}
-			}
-
-			log.WithField("table_name", tableName).Debug("inserting row record")
-			if err := w.Write(rowValues); err != nil {
-				logger.WithError(err).Error("error writing record to mysql")
-			} else {
-				log.WithField("table_name", tableName).Debug("row record inserted")
-				atomic.AddInt64(&inserted, 1)
-			}
-		}
-	}(rowWriter, rowChan)
-
-	logger.Debug("executing set foreign_key_checks for load data")
-	if _, err := txn.ExecContext(ctx, "SET foreign_key_checks = 0;"); err != nil {
-		logger.WithError(err).Error("Could not set foreign_key_checks for query")
-		return 0, err
-	}
-
-	logger.Debug("executing query reader for load data")
-	if _, err := txn.ExecContext(ctx, query); err != nil {
-		logger.WithError(err).Error("Could not insert data")
-		return 0, err
-	}
->>>>>>> 9074a3ea
 
 		insert := sq.Insert(table.Name).SetMap(p.toSQLColumnMap(table.Row))
 		_, err := insert.RunWith(txn).Exec()
